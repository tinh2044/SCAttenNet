--- conflicted
+++ resolved
@@ -55,11 +55,7 @@
         for i in range(len(residual_blocks)):
             in_dim = residual_blocks[i-1] if i > 0 else residual_blocks[0]
             out_dim = residual_blocks[i]
-<<<<<<< HEAD
-            downsample = (i % 2 == 0) and ((i-1) % 2 == 1)
-=======
             downsample = (i % 2 == 0)
->>>>>>> 4bce6abb
             self.blocks.append(ResidualBlock(in_dim, out_dim, downsample=downsample))
             
             if i > 0:
@@ -129,11 +125,7 @@
     initial_dim = 512  
     
     # Danh sách kích thước đầu ra của từng block
-<<<<<<< HEAD
-    residual_blocks = [512, 1024, 1024]
-=======
-    residual_blocks = [512, 512, 1024]
->>>>>>> 4bce6abb
+    residual_blocks = [512, 1024]
     
     model = ResidualNetwork(residual_blocks)
     input_tensor = torch.randn(batch_size, T, initial_dim)
